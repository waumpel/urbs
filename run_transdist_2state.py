--- conflicted
+++ resolved
@@ -19,10 +19,7 @@
     options = argparse.ArgumentParser()
     options.add_argument('-t', '--tsam', action='store_true')
     options.add_argument('-a', '--admm', action='store_true')
-<<<<<<< HEAD
-=======
     options.add_argument('-s', '--sequential', action='store_true')
->>>>>>> 512ad88d
     args = options.parse_args()
 
     input_files = 'transdist-2state-tsam.xlsx' if args.tsam else 'transdist-2state.xlsx'
@@ -109,9 +106,6 @@
             validate_input(data_all)
             validate_dc_objective(data_all, objective)
 
-<<<<<<< HEAD
-            admm_objective = admm_async.run_parallel(
-=======
             if args.sequential:
                 admm_async.run_sequential(
                     'gurobi',
@@ -130,7 +124,6 @@
                 )
             else:
                 admm_objective = admm_async.run_parallel(
->>>>>>> 512ad88d
                 data_all,
                 timesteps,
                 scenario_dir,
